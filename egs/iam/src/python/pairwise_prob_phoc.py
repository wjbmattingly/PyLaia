--- conflicted
+++ resolved
@@ -10,17 +10,10 @@
 from tqdm import tqdm
 
 import laia
-<<<<<<< HEAD
-import laia.logging as log
+import laia.common.logging as log
 from laia.data import TextImageFromTextTableDataset
 from laia.models.kws.dortmund_phocnet import DortmundPHOCNet
-from laia.plugins.arguments import add_argument, add_defaults, args
-=======
-import laia.common.logging as log
-from dortmund_utils import build_dortmund_model
-from laia.data import TextImageFromTextTableDataset
 from laia.common.arguments import add_argument, add_defaults, args
->>>>>>> 8eea5c3e
 from laia.utils import ImageToTensor
 from laia.utils.phoc import cphoc, pphoc
 
