#!/usr/bin/env python
from __future__ import absolute_import

import argparse
import os

from torch.optim import RMSprop

import laia.common.logging as log
from laia.common.arguments import add_argument, args, add_defaults
from laia.common.arguments_types import NumberInOpenRange
from laia.common.loader import ModelLoader, StateCheckpointLoader
from laia.common.random import manual_seed
from laia.common.saver import (
    CheckpointSaver,
    RollingSaver,
    ModelCheckpointSaver,
    StateCheckpointSaver,
)
from laia.conditions import Lowest, MultipleOf, GEqThan, ConsecutiveNonDecreasing
from laia.data import ImageDataLoader, TextImageFromTextTableDataset, FixedSizeSampler
from laia.engine import Trainer, Evaluator
from laia.engine.engine import EPOCH_END, EPOCH_START
from laia.engine.feeders import ImageFeeder, ItemFeeder
from laia.experiments.htr_experiment import HtrExperiment
<<<<<<< HEAD
from laia.hooks import Hook, HookList, action, Action
from laia.hooks.conditions import Lowest, MultipleOf, GEqThan, ConsecutiveNonDecreasing
from laia.plugins.arguments import add_argument, args, add_defaults
from laia.plugins.arguments_types import NumberInOpenRange
from laia.plugins.loader import ModelLoader, StateCheckpointLoader
from laia.plugins.saver import (
    CheckpointSaver,
    RollingSaver,
    ModelCheckpointSaver,
    StateCheckpointSaver,
)
=======
from laia.hooks import Hook, HookCollection, action, Action
>>>>>>> 8eea5c3e
from laia.utils import SymbolsTable, ImageToTensor, TextToTensor

if __name__ == "__main__":
    add_defaults(
        "batch_size",
        "learning_rate",
        "momentum",
        "gpu",
        "max_epochs",
        "seed",
        "show_progress_bar",
        "train_path",
        "train_samples_per_epoch",
        "valid_samples_per_epoch",
        "iterations_per_update",
        "save_checkpoint_interval",
        "num_rolling_checkpoints",
    )
    add_argument(
        "syms",
        type=argparse.FileType("r"),
        help="Symbols table mapping from strings to integers",
    )
    add_argument(
        "img_dirs", type=str, nargs="+", help="Directory containing word images"
    )
    add_argument(
        "tr_txt_table",
        type=argparse.FileType("r"),
        help="Character transcriptions of each training image",
    )
    add_argument(
        "va_txt_table",
        type=argparse.FileType("r"),
        help="Character transcriptions of each validation image",
    )
    add_argument(
        "--delimiters",
        type=str,
        nargs="+",
        default=["<space>"],
        help="Sequence of characters representing the word delimiters",
    )
    add_argument(
        "--max_nondecreasing_epochs",
        type=NumberInOpenRange(int, vmin=0),
        help="Stop the training once there has been this number "
        "consecutive epochs without a new lowest validation CER",
    )
    add_argument(
        "--model_filename", type=str, default="model", help="File name of the model"
    )
    add_argument(
        "--checkpoint",
        type=str,
        default="ckpt.lowest-valid-cer*",
        help="Suffix of the checkpoint to use, can be a glob pattern",
    )
    args = args()

    manual_seed(args.seed)
    syms = SymbolsTable(args.syms)

    model = ModelLoader(
        args.train_path, filename=args.model_filename, gpu=args.gpu
    ).load()
    if model is None:
        log.error('Could not find the model. Have you run "pylaia-htr-create-model"?')
        exit(1)
    model = model.cuda(args.gpu - 1) if args.gpu else model.cpu()

    tr_dataset = TextImageFromTextTableDataset(
        args.tr_txt_table,
        args.img_dirs,
        img_transform=ImageToTensor(),
        txt_transform=TextToTensor(syms),
    )
    tr_dataset_loader = ImageDataLoader(
        dataset=tr_dataset,
        image_channels=1,
        batch_size=args.batch_size,
        num_workers=8,
        shuffle=not bool(args.train_samples_per_epoch),
        sampler=FixedSizeSampler(tr_dataset, args.train_samples_per_epoch)
        if args.train_samples_per_epoch
        else None,
    )
    trainer = Trainer(
        model=model,
        criterion=None,  # Set automatically by HtrExperiment
        optimizer=RMSprop(
            model.parameters(), lr=args.learning_rate, momentum=args.momentum
        ),
        data_loader=tr_dataset_loader,
        batch_input_fn=ImageFeeder(device=args.gpu, parent_feeder=ItemFeeder("img")),
        batch_target_fn=ItemFeeder("txt"),
        batch_id_fn=ItemFeeder("id"),  # Print image ids on exception
        progress_bar="Train" if args.show_progress_bar else None,
        iterations_per_update=args.iterations_per_update,
    )

    va_dataset = TextImageFromTextTableDataset(
        args.va_txt_table,
        args.img_dirs,
        img_transform=ImageToTensor(),
        txt_transform=TextToTensor(syms),
    )
    va_dataset_loader = ImageDataLoader(
        dataset=va_dataset,
        image_channels=1,
        batch_size=args.batch_size,
        num_workers=8,
        sampler=FixedSizeSampler(va_dataset, args.valid_samples_per_epoch)
        if args.valid_samples_per_epoch
        else None,
    )
    evaluator = Evaluator(
        model=model,
        data_loader=va_dataset_loader,
        batch_input_fn=ImageFeeder(device=args.gpu, parent_feeder=ItemFeeder("img")),
        batch_target_fn=ItemFeeder("txt"),
        batch_id_fn=ItemFeeder("id"),
        progress_bar="Valid" if args.show_progress_bar else None,
    )

    experiment = HtrExperiment(
        trainer, evaluator, word_delimiters=[syms[sym] for sym in args.delimiters]
    )

    def ckpt_saver(filename, obj):
        return RollingSaver(
            StateCheckpointSaver(
                CheckpointSaver(os.path.join(args.train_path, filename)),
                obj,
                gpu=args.gpu,
            ),
            keep=args.num_rolling_checkpoints,
        )

    saver_best_cer = ckpt_saver("experiment.ckpt.lowest-valid-cer", experiment)
    saver_best_wer = ckpt_saver("experiment.ckpt.lowest-valid-wer", experiment)

    @action
    def save(saver, epoch):
        saver.save(suffix=epoch)

    # Set hooks
    trainer.add_hook(
        EPOCH_END,
        HookList(
            # Save on best CER
            Hook(Lowest(experiment.valid_cer()), Action(save, saver=saver_best_cer)),
            # Save on best WER
            Hook(Lowest(experiment.valid_wer()), Action(save, saver=saver_best_wer)),
        ),
    )
    if args.save_checkpoint_interval:
        # Save every `save_checkpoint_interval` epochs
        log.get_logger("laia.hooks.conditions.multiple_of").setLevel(log.WARNING)
        trainer.add_hook(
            EPOCH_END,
            Hook(
                MultipleOf(trainer.epochs, args.save_checkpoint_interval),
                Action(save, saver=ckpt_saver("experiment.ckpt", experiment)),
            ),
        )
    if args.max_nondecreasing_epochs:
        # Stop when the validation CER hasn't improved in
        # `max_nondecreasing_epochs` consecutive epochs
        trainer.add_hook(
            EPOCH_END,
            Hook(
                ConsecutiveNonDecreasing(
                    experiment.valid_cer(), args.max_nondecreasing_epochs
                ),
                trainer.stop,
            ),
        )
    if args.max_epochs:
        # Stop when `max_epochs` has been reached
        trainer.add_hook(
            EPOCH_START, Hook(GEqThan(trainer.epochs, args.max_epochs), trainer.stop)
        )

    # Continue from the given checkpoint, if possible
    StateCheckpointLoader(experiment, gpu=args.gpu).load_by(
        os.path.join(args.train_path, "experiment.{}".format(args.checkpoint))
    )

    experiment.run()

    # Experiment finished. Save the model separately
    ModelCheckpointSaver(
        CheckpointSaver(os.path.join(args.train_path, "model.ckpt")), model
    ).save(suffix="last")<|MERGE_RESOLUTION|>--- conflicted
+++ resolved
@@ -23,21 +23,7 @@
 from laia.engine.engine import EPOCH_END, EPOCH_START
 from laia.engine.feeders import ImageFeeder, ItemFeeder
 from laia.experiments.htr_experiment import HtrExperiment
-<<<<<<< HEAD
 from laia.hooks import Hook, HookList, action, Action
-from laia.hooks.conditions import Lowest, MultipleOf, GEqThan, ConsecutiveNonDecreasing
-from laia.plugins.arguments import add_argument, args, add_defaults
-from laia.plugins.arguments_types import NumberInOpenRange
-from laia.plugins.loader import ModelLoader, StateCheckpointLoader
-from laia.plugins.saver import (
-    CheckpointSaver,
-    RollingSaver,
-    ModelCheckpointSaver,
-    StateCheckpointSaver,
-)
-=======
-from laia.hooks import Hook, HookCollection, action, Action
->>>>>>> 8eea5c3e
 from laia.utils import SymbolsTable, ImageToTensor, TextToTensor
 
 if __name__ == "__main__":
