--- conflicted
+++ resolved
@@ -22,13 +22,8 @@
 from laia.engine import Trainer, Evaluator
 from laia.engine.engine import EPOCH_END, EPOCH_START
 from laia.engine.feeders import ImageFeeder, ItemFeeder
-<<<<<<< HEAD
-from laia.experiments.htr_experiment import HtrExperiment
-from laia.hooks import Hook, HookList, action, Action
-=======
 from laia.experiments.htr_experiment import HTRExperiment
 from laia.hooks import Hook, HookCollection, action, Action
->>>>>>> 56683128
 from laia.utils import SymbolsTable, ImageToTensor, TextToTensor
 
 if __name__ == "__main__":
